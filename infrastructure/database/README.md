--- conflicted
+++ resolved
@@ -23,13 +23,6 @@
 │   ├── location/                 # Location module (CEP lookup and geocoding)
 │   │   ├── 00-roles.sql          # Database roles for location module
 │   │   └── 01-permissions.sql    # Permissions setup for location module
-<<<<<<< HEAD
-
-=======
-│   └── catalogs/                 # Service Catalog module (admin-managed)
-│       ├── 00-roles.sql          # Database roles for catalogs module
-│       └── 01-permissions.sql    # Permissions setup for catalogs module
->>>>>>> 96752d9d
 └── views/                        # Cross-module database views
     └── cross-module-views.sql    # Views that span multiple modules (includes document status views)
 ```
@@ -77,11 +70,6 @@
 | `documents` | Documents | Document upload, verification, and storage metadata |
 | `search` | Search & Discovery | Geospatial provider search with PostGIS |
 | `location` | Location | CEP lookup, address validation, and geocoding |
-<<<<<<< HEAD
-
-=======
-| `catalogs` | Service Catalog | Admin-managed service categories and services |
->>>>>>> 96752d9d
 | `hangfire` | Background Jobs | Hangfire job queue and execution tracking |
 | `meajudaai_app` | Shared | Cross-cutting application objects |
 
