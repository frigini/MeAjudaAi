<?xml version="1.0" encoding="utf-8"?>
<Project>
  <!-- Central Package Management for xUnit v3 Migration -->
  <PropertyGroup>
    <ManagePackageVersionsCentrally>true</ManagePackageVersionsCentrally>
    <!-- Enabled xUnit v3 -->
    <UseXUnitV3>true</UseXUnitV3>
    <!-- Enable transitive pinning to override EF Core Design's Microsoft.Build dependencies -->
    <CentralPackageTransitivePinningEnabled>true</CentralPackageTransitivePinningEnabled>
  </PropertyGroup>
  <ItemGroup>
    <!-- .NET & Microsoft Core -->
    <PackageVersion Include="Microsoft.NET.Test.Sdk" Version="18.0.1" />
    <PackageVersion Include="Microsoft.CSharp" Version="4.7.0" />
    <!-- Microsoft.Build packages - pinned to 17.14.28 to avoid CVE-2025-55247 -->
    <PackageVersion Include="Microsoft.Build" Version="17.14.28" />
    <PackageVersion Include="Microsoft.Build.Framework" Version="17.14.28" />
    <PackageVersion Include="Microsoft.Build.Tasks.Core" Version="17.14.28" />
    <PackageVersion Include="Microsoft.Build.Utilities.Core" Version="17.14.28" />
    <PackageVersion Include="Microsoft.NET.StringTools" Version="17.14.28" />
    <!-- ASP.NET Core -->
    <PackageVersion Include="Microsoft.AspNetCore.Authentication.JwtBearer" Version="10.0.1" />
    <PackageVersion Include="Microsoft.AspNetCore.Http.Abstractions" Version="2.3.0" />
    <PackageVersion Include="Microsoft.AspNetCore.Mvc.Testing" Version="10.0.1" />
    <PackageVersion Include="Microsoft.AspNetCore.OpenApi" Version="10.0.1" />
    <PackageVersion Include="Microsoft.AspNetCore.TestHost" Version="10.0.1" />
    <PackageVersion Include="Microsoft.Extensions.ApiDescription.Server" Version="10.0.0" />
    <!-- API Versioning -->
    <PackageVersion Include="Asp.Versioning.Http" Version="8.1.0" />
    <PackageVersion Include="Asp.Versioning.Mvc" Version="8.1.0" />
    <PackageVersion Include="Asp.Versioning.Mvc.ApiExplorer" Version="8.1.0" />
    <!-- Entity Framework Core -->
    <PackageVersion Include="Microsoft.EntityFrameworkCore" Version="10.0.1" />
    <PackageVersion Include="Microsoft.EntityFrameworkCore.Design" Version="10.0.1" />
    <PackageVersion Include="Microsoft.EntityFrameworkCore.Relational" Version="10.0.1" />
    <PackageVersion Include="Microsoft.EntityFrameworkCore.InMemory" Version="10.0.1" />
    <PackageVersion Include="Microsoft.EntityFrameworkCore.Sqlite" Version="10.0.1" />
    <!-- EFCore.NamingConventions: Using 10.0.0-rc.2 (pre-release) -->
    <!-- Rationale: EFCore.NamingConventions 9.0.0 (latest stable) only supports EF Core 9.x -->
    <!-- Cannot downgrade to 9.0.0 as it's incompatible with EF Core 10.0.1 -->
    <!-- Version 10.0.0 stable does not exist yet (awaiting release) -->
    <!-- Monitoring: See .github/ISSUE_TEMPLATE/efcore-naming-conventions-stable-monitoring.md -->
    <!-- Risk: RC + stable mix may cause TypeLoadException, but tests currently pass -->
    <PackageVersion Include="EFCore.NamingConventions" Version="10.0.0-rc.2" />
<<<<<<< HEAD
    <!-- Microsoft.OpenApi version is controlled by Swashbuckle.AspNetCore transitive dependency (currently 2.3.0) -->
    <!-- Explicitly defined here to allow test projects to reference it without version conflicts -->
    <PackageVersion Include="Microsoft.OpenApi" Version="2.3.12" />
=======
    <!-- Microsoft.OpenApi: Keep at 2.3.0 for compatibility with ASP.NET Core OpenApi source generators -->
    <!-- TESTED: OpenApi 3.0.2 still breaks with SDK 10.0.101 (CS0200: IOpenApiMediaType.Example is read-only) -->
    <!-- The source generator has not been updated yet to support OpenApi 3.x API changes -->
    <!-- Monitor: https://github.com/dotnet/aspnetcore/issues for updates -->
    <PackageVersion Include="Microsoft.OpenApi" Version="2.3.0" />
>>>>>>> c4a8680b
    <PackageVersion Include="Npgsql.EntityFrameworkCore.PostgreSQL" Version="10.0.0" />
    <PackageVersion Include="Npgsql.EntityFrameworkCore.PostgreSQL.NetTopologySuite" Version="10.0.0" />
    <!-- ========================================================================== -->
    <!-- CRITICAL: Npgsql 10.x COMPATIBILITY RISK WITH Hangfire.PostgreSql 1.20.13 -->
    <!-- ========================================================================== -->
    <!-- ISSUE SUMMARY:                                                             -->
    <!--   - Npgsql.EntityFrameworkCore.PostgreSQL 10.0.0 forces Npgsql >= 10.x     -->
    <!--   - Hangfire.PostgreSql 1.20.13 was built against Npgsql 6.x               -->
    <!--   - Npgsql 10.x introduces BREAKING CHANGES (see: https://www.npgsql.org/doc/release-notes/10.0.html) -->
    <!--   - Runtime compatibility is UNVALIDATED and may fail in production         -->
    <!--                                                                             -->
    <!-- PACKAGE VERSION STRATEGY:                                                  -->
    <!--   OPTION 1 (CURRENT): Keep Npgsql 10.x + Hangfire.PostgreSql 1.20.13       -->
    <!--     - Requires comprehensive integration testing (see below)                -->
    <!--     - Monitor: https://github.com/frankhommers/Hangfire.PostgreSql/issues  -->
    <!--     - Fallback: Downgrade to EF Core 9.x + Npgsql 8.x if issues found      -->
    <!--                                                                             -->
    <!--   OPTION 2 (ALTERNATIVE): Pin Npgsql to 8.x explicitly                     -->
    <!--     - Add: <PackageVersion Include="Npgsql" Version="8.0.5" />             -->
    <!--     - Requires downgrading EF Core to 9.x                                  -->
    <!--     - Safer but delays .NET 10 migration                                   -->
    <!--                                                                             -->
    <!--   OPTION 3 (FUTURE): Wait for Hangfire.PostgreSql 2.x with Npgsql 10 support -->
    <!--     - Monitor releases at: https://www.nuget.org/packages/Hangfire.PostgreSql -->
    <!--                                                                             -->
    <!-- VALIDATION REQUIREMENTS (DO NOT DEPLOY WITHOUT):                           -->
    <!--   ⚠️  CRITICAL: Npgsql 10.x compatibility with Hangfire UNVALIDATED         -->
    <!--   ⚠️  Hangfire.PostgreSql 1.20.13 built against Npgsql 6.0.11              -->
    <!--   ⚠️  Runtime binding forces Npgsql 10.x via central package management     -->
    <!--   ✅ Staging environment testing with production-like workload REQUIRED     -->
    <!--   ✅ Manual verification of Hangfire dashboard functionality REQUIRED        -->
    <!--                                                                             -->
    <!-- VALIDATION STRATEGY (Integration tests removed - commit 33474ee):         -->
    <!--   DECISION: Hangfire integration tests intentionally removed               -->
    <!--   RATIONALE:                                                               -->
    <!--     - Tests required complex live infrastructure (Hangfire + Postgres)     -->
    <!--     - Validation moved to staging environment + health checks              -->
    <!--     - Issue #39 tracks long-term Npgsql 10.x compatibility monitoring      -->
    <!--                                                                             -->
    <!--   VALIDATION APPROACH:                                                     -->
    <!--     1. Staging environment smoke tests before production deploy            -->
    <!--     2. Manual Hangfire dashboard verification                              -->
    <!--     3. Health check monitoring in production (HealthChecks.Hangfire)       -->
    <!--     4. Application log monitoring for Npgsql/Hangfire exceptions           -->
    <!--     5. Job failure rate tracking (alert if > 5%)                           -->
    <!--                                                                             -->
    <!--   MONITORING: Issue #39 - Hangfire.PostgreSql + Npgsql 10.x compatibility  -->
    <!--                                                                             -->
    <!-- MONITORING & FALLBACK PLAN:                                                -->
    <!--   1. Monitor application logs for Hangfire/Npgsql exceptions              -->
    <!--   2. Track Hangfire job failure rate in production                        -->
    <!--   3. If failure rate > 5%: ROLLBACK to EF Core 9.x + Npgsql 8.x           -->
    <!--   4. Document rollback procedure in docs/deployment-environments.md       -->
    <!--                                                                             -->
    <!-- ALTERNATIVE BACKENDS (if Npgsql 10 incompatibility confirmed):            -->
    <!--   - Hangfire.Pro.Redis (requires license)                                 -->
    <!--   - Hangfire.InMemory (dev/testing only)                                  -->
    <!--   - Hangfire.SqlServer (requires SQL Server)                              -->
    <!-- ========================================================================== -->
    <!-- Data Access -->
    <PackageVersion Include="Dapper" Version="2.1.66" />
    <PackageVersion Include="Microsoft.Data.Sqlite" Version="10.0.1" />
    <!-- Microsoft Extensions -->
    <PackageVersion Include="Microsoft.Extensions.Caching.Abstractions" Version="10.0.1" />
    <PackageVersion Include="Microsoft.Extensions.Caching.Hybrid" Version="10.1.0" />
    <PackageVersion Include="Microsoft.Extensions.Caching.StackExchangeRedis" Version="10.0.1" />
    <PackageVersion Include="Microsoft.Extensions.Configuration" Version="10.0.1" />
    <PackageVersion Include="Microsoft.Extensions.Configuration.Abstractions" Version="10.0.1" />
    <PackageVersion Include="Microsoft.Extensions.Configuration.Binder" Version="10.0.1" />
    <PackageVersion Include="Microsoft.Extensions.Configuration.Json" Version="10.0.1" />
    <PackageVersion Include="Microsoft.Extensions.Configuration.EnvironmentVariables" Version="10.0.1" />
    <PackageVersion Include="Microsoft.Extensions.DependencyInjection" Version="10.0.1" />
    <PackageVersion Include="Microsoft.Extensions.DependencyInjection.Abstractions" Version="10.0.1" />
    <PackageVersion Include="Microsoft.Extensions.DependencyModel" Version="10.0.1" />
    <PackageVersion Include="Microsoft.Extensions.Diagnostics.Abstractions" Version="10.0.1" />
    <PackageVersion Include="Microsoft.Extensions.Hosting" Version="10.0.1" />
    <PackageVersion Include="Microsoft.Extensions.Hosting.Abstractions" Version="10.0.1" />
    <PackageVersion Include="Microsoft.Extensions.Http.Resilience" Version="10.1.0" />
    <PackageVersion Include="Microsoft.Extensions.Logging" Version="10.0.1" />
    <PackageVersion Include="Microsoft.Extensions.Logging.Abstractions" Version="10.0.1" />
    <PackageVersion Include="Microsoft.Extensions.Logging.Configuration" Version="10.0.1" />
    <PackageVersion Include="Microsoft.Extensions.Logging.Console" Version="10.0.1" />
    <PackageVersion Include="Microsoft.Extensions.Options" Version="10.0.1" />
    <!-- Feature Management -->
    <PackageVersion Include="Microsoft.FeatureManagement.AspNetCore" Version="4.3.0" />
    <!-- OpenTelemetry -->
    <PackageVersion Include="Azure.Monitor.OpenTelemetry.AspNetCore" Version="1.4.0" />
    <PackageVersion Include="OpenTelemetry.Exporter.Console" Version="1.14.0" />
    <PackageVersion Include="OpenTelemetry.Exporter.OpenTelemetryProtocol" Version="1.14.0" />
    <PackageVersion Include="OpenTelemetry.Extensions.Hosting" Version="1.14.0" />
    <PackageVersion Include="OpenTelemetry.Instrumentation.AspNetCore" Version="1.14.0" />
    <PackageVersion Include="OpenTelemetry.Instrumentation.EntityFrameworkCore" Version="1.14.0-beta.2" />
    <PackageVersion Include="OpenTelemetry.Instrumentation.Http" Version="1.14.0" />
    <PackageVersion Include="OpenTelemetry.Instrumentation.Runtime" Version="1.14.0" />
    <!-- Logging -->
    <PackageVersion Include="Serilog" Version="4.3.0" />
    <PackageVersion Include="Serilog.AspNetCore" Version="10.0.0" />
    <PackageVersion Include="Serilog.Enrichers.Environment" Version="3.0.1" />
    <PackageVersion Include="Serilog.Enrichers.Process" Version="3.0.0" />
    <PackageVersion Include="Serilog.Enrichers.Thread" Version="4.0.0" />
    <PackageVersion Include="Serilog.Settings.Configuration" Version="10.0.0" />
    <PackageVersion Include="Serilog.Sinks.Console" Version="6.1.1" />
    <PackageVersion Include="Serilog.Sinks.Seq" Version="9.0.0" />
    <!-- Documentation -->
    <PackageVersion Include="Swashbuckle.AspNetCore" Version="10.0.1" />
    <PackageVersion Include="Swashbuckle.AspNetCore.Annotations" Version="10.0.1" />
    <!-- Validation -->
    <PackageVersion Include="FluentValidation" Version="12.1.1" />
    <PackageVersion Include="FluentValidation.DependencyInjectionExtensions" Version="12.1.1" />
    <!-- Azure -->
    <PackageVersion Include="Azure.AI.DocumentIntelligence" Version="1.0.0" />
    <PackageVersion Include="Azure.Storage.Blobs" Version="12.26.0" />
    <PackageVersion Include="Azure.Messaging.ServiceBus" Version="7.20.1" />
    <!-- Messaging -->
    <PackageVersion Include="RabbitMQ.Client" Version="7.2.0" />
    <PackageVersion Include="Rebus" Version="8.9.0" />
    <PackageVersion Include="Rebus.AzureServiceBus" Version="10.5.1" />
    <PackageVersion Include="Rebus.RabbitMq" Version="10.1.0" />
    <PackageVersion Include="Rebus.ServiceProvider" Version="10.7.0" />
    <!-- Health Checks -->
    <PackageVersion Include="AspNetCore.HealthChecks.UI.Client" Version="9.0.0" />
    <PackageVersion Include="AspNetCore.HealthChecks.NpgSql" Version="9.0.0" />
    <PackageVersion Include="AspNetCore.HealthChecks.Redis" Version="9.0.0" />
    <!-- Background Jobs -->
    <PackageVersion Include="Hangfire.Core" Version="1.8.22" />
    <PackageVersion Include="Hangfire.AspNetCore" Version="1.8.22" />
    <PackageVersion Include="Hangfire.PostgreSql" Version="1.20.13" />
    <!-- Dependency Injection -->
    <PackageVersion Include="Scrutor" Version="7.0.0" />
    <!-- System -->
    <PackageVersion Include="Azure.Storage.Common" Version="12.25.0" />
    <PackageVersion Include="Swashbuckle.AspNetCore.SwaggerGen" Version="10.0.1" />
    <!-- System.IO.Hashing: Version 9.0.10 required by Aspire.Hosting.Azure.AppContainers 13.0.2 -->
    <!-- Note: Azure.Storage.Common 12.25.0 depends on 8.0.0, but NuGet resolves to 9.0.10 via transitive lift -->
    <!-- This is acceptable as System.IO.Hashing maintains backward compatibility -->
    <PackageVersion Include="System.IO.Hashing" Version="9.0.10" />
    <PackageVersion Include="System.Text.Json" Version="10.0.0" />
    <PackageVersion Include="System.IdentityModel.Tokens.Jwt" Version="8.15.0" />
    <!-- Testing Framework -->
    <!-- Using xUnit v3 only -->
    <PackageVersion Include="WireMock.Net" Version="1.19.0" />
    <PackageVersion Include="xunit.v3" Version="3.2.1" />
    <PackageVersion Include="xunit.runner.visualstudio" Version="3.1.5" />
    <PackageVersion Include="coverlet.collector" Version="6.0.4" />
    <!-- Testing Libraries -->
    <PackageVersion Include="FluentAssertions" Version="8.8.0" />
    <PackageVersion Include="Moq" Version="4.20.72" />
    <PackageVersion Include="NSubstitute" Version="5.3.0" />
    <PackageVersion Include="Bogus" Version="35.6.5" />
    <PackageVersion Include="AutoFixture" Version="4.18.1" />
    <PackageVersion Include="AutoFixture.AutoMoq" Version="4.18.1" />
    <!-- Test Containers -->
    <PackageVersion Include="Testcontainers.Azurite" Version="4.9.0" />
    <PackageVersion Include="Testcontainers.PostgreSql" Version="4.9.0" />
    <PackageVersion Include="Testcontainers.Redis" Version="4.9.0" />
    <PackageVersion Include="Respawn" Version="7.0.0" />
    <!-- Aspire - 13.0.0 stable + preview (Keycloak/Testing) -->
    <!-- Aspire.Hosting.AppHost removido - incluído implicitamente pelo Aspire.AppHost.Sdk 13.0 -->
    <!-- DECISION: Aspire.Npgsql.EntityFrameworkCore.PostgreSQL NOT NEEDED -->
    <!--   Projects use Npgsql.EntityFrameworkCore.PostgreSQL directly (10.0.0) -->
    <!--   AppHost uses Aspire.Hosting.PostgreSQL for orchestration (not this package) -->
    <!--   Tested: Build + Integration tests pass without this Aspire wrapper -->
    <PackageVersion Include="Aspire.Hosting.Azure.AppContainers" Version="13.0.2" />
    <PackageVersion Include="Aspire.Hosting.Azure.PostgreSQL" Version="13.0.2" />
    <PackageVersion Include="Aspire.Hosting.Azure.ServiceBus" Version="13.0.2" />
    <PackageVersion Include="Aspire.Hosting.Testing" Version="13.0.2" />
    <!-- Aspire.Hosting.Keycloak: NO STABLE VERSION EXISTS - using latest preview -->
    <!-- ERROR NU1102: Unable to find package Aspire.Hosting.Keycloak with version >= 13.0.2 -->
    <!-- Nearest available: 13.0.2-preview.1.25603.5 (updated from 13.0.0-preview.1.25560.3) -->
    <!-- MONITORING: Check https://www.nuget.org/packages/Aspire.Hosting.Keycloak for stable release -->
    <!-- DECISION: Package will remain in preview until Keycloak integration stabilizes in Aspire -->
    <PackageVersion Include="Aspire.Hosting.Keycloak" Version="13.0.2-preview.1.25603.5" />
    <PackageVersion Include="Aspire.Hosting.PostgreSQL" Version="13.0.2" />
    <PackageVersion Include="Aspire.Hosting.RabbitMQ" Version="13.0.2" />
    <PackageVersion Include="Aspire.Hosting.Redis" Version="13.0.2" />
    <PackageVersion Include="Aspire.Hosting.Seq" Version="13.0.2" />
    <PackageVersion Include="Aspire.Npgsql" Version="13.0.2" />
    <PackageVersion Include="Aspire.StackExchange.Redis" Version="13.0.2" />
    <!-- Architecture Testing -->
    <PackageVersion Include="NetArchTest.Rules" Version="1.3.2" />
    <!-- Code Analysis -->
    <PackageVersion Include="SonarAnalyzer.CSharp" Version="10.16.1.129956" />
  </ItemGroup>
</Project><|MERGE_RESOLUTION|>--- conflicted
+++ resolved
@@ -42,17 +42,11 @@
     <!-- Monitoring: See .github/ISSUE_TEMPLATE/efcore-naming-conventions-stable-monitoring.md -->
     <!-- Risk: RC + stable mix may cause TypeLoadException, but tests currently pass -->
     <PackageVersion Include="EFCore.NamingConventions" Version="10.0.0-rc.2" />
-<<<<<<< HEAD
-    <!-- Microsoft.OpenApi version is controlled by Swashbuckle.AspNetCore transitive dependency (currently 2.3.0) -->
-    <!-- Explicitly defined here to allow test projects to reference it without version conflicts -->
-    <PackageVersion Include="Microsoft.OpenApi" Version="2.3.12" />
-=======
     <!-- Microsoft.OpenApi: Keep at 2.3.0 for compatibility with ASP.NET Core OpenApi source generators -->
     <!-- TESTED: OpenApi 3.0.2 still breaks with SDK 10.0.101 (CS0200: IOpenApiMediaType.Example is read-only) -->
     <!-- The source generator has not been updated yet to support OpenApi 3.x API changes -->
     <!-- Monitor: https://github.com/dotnet/aspnetcore/issues for updates -->
     <PackageVersion Include="Microsoft.OpenApi" Version="2.3.0" />
->>>>>>> c4a8680b
     <PackageVersion Include="Npgsql.EntityFrameworkCore.PostgreSQL" Version="10.0.0" />
     <PackageVersion Include="Npgsql.EntityFrameworkCore.PostgreSQL.NetTopologySuite" Version="10.0.0" />
     <!-- ========================================================================== -->
